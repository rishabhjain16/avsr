
# Pre-processing

We provide a pre-processing pipeline in this repository for detecting and cropping mouth regions of interest (ROIs) as well as corresponding audio waveforms for LRS2, LRS3, and VoxCeleb2.

## Introduction

Before feeding the raw stream into our model, each video sequence has to undergo a specific pre-processing procedure. This involves three critical steps. The first step is to perform face detection. Following that, each individual frame is aligned to a referenced frame, commonly known as the mean face, in order to normalize rotation and size differences across frames. The final step in the pre-processing module is to crop the mouth region from the aligned mouth image.

<div align="center">

<table style="display: inline-table;">
<tr><td><img src="https://download.pytorch.org/torchaudio/doc-assets/avsr/original.gif", width="144"></td><td><img src="https://download.pytorch.org/torchaudio/doc-assets/avsr/detected.gif" width="144"></td><td><img src="https://download.pytorch.org/torchaudio/doc-assets/avsr/transformed.gif" width="144"></td><td><img src="../doc/cropped.gif" width="144"></td></tr>
<tr><td>0. Original</td> <td>1. Detection</td> <td>2. Transformation</td> <td>3. Mouth ROIs</td> </tr>
</table>
</div>

## Setup

1. Install all dependency-packages.

```Shell
pip install -r requirements.txt
git clone https://github.com/hhj1897/face_alignment.git
pip install -e face_alignment
git clone https://github.com/hhj1897/face_detection.git
cd face_detection
git lfs pull
pip install -e .
```

2. Install [retinaface](./tools) or [mediapipe](https://pypi.org/project/mediapipe/) tracker.

## Pre-processing LRS2 or LRS3

To pre-process the LRS2 or LRS3 dataset, plrase follow these steps:

1. Download the LRS2 or LRS3 dataset from the official website.

2. Download pre-computed landmarks below. If you leave `landmarks-dir` empty, landmarks will be provided with the used of `detector`.

| File Name              | Source URL                                                                              | File Size  |
|------------------------|-----------------------------------------------------------------------------------------|------------|
| LRS3_landmarks.zip     |[GoogleDrive](https://bit.ly/33rEsax) or [BaiduDrive](https://bit.ly/3rwQSph)(key: mi3c) |     18GB   |
| LRS2_landmarks.zip     |[GoogleDrive](https://bit.ly/3jSMMoz) or [BaiduDrive](https://bit.ly/3BuIwBB)(key: 53rc) |     9GB    |

3. Run the following command to pre-process dataset:

```Shell
python preprocess_lrs2lrs3.py \
    --data-dir [data_dir] \
    --landmarks-dir [landmarks_dir] \
    --detector [detector] \
    --root-dir [root_dir] \
    --dataset [dataset] \
    --gpu_type [gpu_type] \
    --subset [subset] \
    --seg-duration [seg_duration] \
    --groups [n] \
    --job-index [j]
```

### Arguments
- `data-dir`: Directory of original dataset.
- `landmarks-dir`: Path to the directory containing landmarks files. If the `landmarks-dir` is specified, face detector will not be used.
- `detector`: Type of face detector. Valid values are: `mediapipe` and `retinaface`. Default: `retinaface`.
- `root-dir`: Root directory of preprocessed dataset.
- `dataset`: Name of dataset. Valid values are: `lrs2` and `lrs3`.
- `gpu_type`: Type of GPU to use. Valid values are `cuda` and `mps`. Default: `cuda`.
- `subset`: Subset of dataset. For `lrs2`, the subset can be `train`, `val`, and `test`. For `lrs3`, the subset can be `train` and `test`.
- `seg-duration`: Length of the maximal segment in seconds. Default: `16`.
- `groups`: Number of groups to split the dataset into.
- `job-index`: Job index for the current group. Valid values are an integer within the range of `[0, n)`.

3. Run the following command to merge labels:

```Shell
python merge.py \
    --root-dir [root_dir] \
    --dataset [dataset] \
    --subset [subset] \
    --seg-duration [seg_duration] \
    --groups [n]
```

### Arguments
- `root-dir`: Root directory of preprocessed dataset.
- `dataset`: Name of dataset. Valid values are: `lrs2` and `lrs3`.
- `subset`: Subset of the dataset. For LRS2, valid values are `train`, `val`, and `test`. For LRS3, valid values are `train` and `test`.
- `seg-duration`: Length of the maximal segment in seconds. Default: `16`.
- `groups`: Number of groups to split the dataset into.

## Pre-processing VoxCeleb2

To pre-process the VoxCeleb2 dataset, please follow these steps:

1. Download the VoxCeleb2 dataset from the official website.

2. Download pre-computed landmarks below. Once you've finished downloading the five files, simply merge them into one single file using `zip -FF vox2_landmarks.zip --out single.zip`, and then decompress it. If you leave `landmarks-dir` empty, landmarks will be provided with the used of `detector`.

| File Name              | Source URL                                                                        | File Size |
|------------------------|-----------------------------------------------------------------------------------|-----------|
| vox2_landmarks.zip     | [Download](https://www.doc.ic.ac.uk/~pm4115/vox2landmarks/vox2_landmarks.zip)     | 18GB      |
| vox2_landmarks.z01     | [Download](https://www.doc.ic.ac.uk/~pm4115/vox2landmarks/vox2_landmarks.z01)     | 20GB      |
| vox2_landmarks.z02     | [Download](https://www.doc.ic.ac.uk/~pm4115/vox2landmarks/vox2_landmarks.z02)     | 20GB      |
| vox2_landmarks.z03     | [Download](https://www.doc.ic.ac.uk/~pm4115/vox2landmarks/vox2_landmarks.z03)     | 20GB      |
| vox2_landmarks.z04     | [Download](https://www.doc.ic.ac.uk/~pm4115/vox2landmarks/vox2_landmarks.z04)     | 20GB      |

3. Run the following command to pre-process dataset:

```Shell
python preprocess_vox2.py \
    --vid-dir [vid_dir] \
    --aud-dir [aud_dir] \
    --label-dir [label_dir] \
    --landmarks-dir [landmarks_dir] \
    --detector [detector] \
    --root-dir [root_dir] \
    --dataset [dataset] \
    --seg-duration [seg_duration] \
    --groups [n] \
    --job-index [j]
```

### Arguments
- `vid-dir`: Path to the directory containing video files.
- `aud-dir`: Path to the directory containing audio files.
- `label-dir`: Path to the directory containing language-identification label files. Default: ``. For the label file, we use `vox-en.id` provided by [AVHuBERT repository](https://github.com/facebookresearch/av_hubert/tree/5ab235b3d9dac548055670d534b283b5b70212cc/avhubert/preparation/data).
- `landmarks-dir`: Path to the directory containing landmarks files. If the `landmarks-dir` is specified, face detector will not be used.
- `detector`: Type of face detector. Valid values are: `mediapipe` and `retinaface`. Default: `retinaface`.
- `root-dir`: Path to the root directory where all preprocessed files will be stored.
- `dataset`: Name of dataset. Default: `vox2`.
- `seg-duration`: Length of the maximal segment in seconds. Default: `16`.
- `groups`: Number of groups to split the dataset into.
- `job-index`: Job index for the current group and should be an integer within the range of `[0, n)`.

This command will preprocess the dataset and store the preprocessed files in the specified `[root_dir]`/`[dataset]`.

4. Install a pre-trained asr model, such as [whisper](https://github.com/openai/whisper).

5. Run the following command to generate transcripts:

```Shell
python asr_infer.py \
    --root-dir [root-dir] \
    --dataset [dataset] \
    --gpu_type [gpu_type] \
    --seg-duration [seg_duration] \
    --groups [n] \
    --job-index [j]
```

### Arguments
- `root-dir`: Root directory of preprocessed dataset.
- `dataset`: Name of dataset. Valid value is: `vox2`.
<<<<<<< HEAD
- `gpu_type`: Type of GPU to use. Valid values are `cuda` or `mps`. Default: `cuda`.
- `seg-duration`: Length of the maximal segment in seconds. Default: `24`.
=======
- `seg-duration`: Length of the maximal segment in seconds. Default: `16`.
>>>>>>> f8c0604b
- `groups`: Number of groups the dataset was split into during preprocessing.
- `job-index`: Job index for the current group.

6. Run the following command to merge labels. (Same as the merge solution at [preprocessing-lrs2-or-lrs3](#preprocessing-lrs2-or-lrs3))

```Shell
python merge.py \
    --root-dir [root_dir] \
    --dataset [dataset] \
    --subset [subset] \
    --seg-duration [seg_duration] \
    --groups [n]
```

### Arguments
- `root-dir`: Root directory of preprocessed dataset.
- `dataset`: Name of the dataset. Valid value is: `vox2`
- `subset`: The subset name of the dataset. For `vox2`, valid value is `train`.
- `seg-duration`: Length of the maximal segment in seconds. Default: `16`.
- `groups`: Number of groups to split the dataset into.<|MERGE_RESOLUTION|>--- conflicted
+++ resolved
@@ -153,12 +153,8 @@
 ### Arguments
 - `root-dir`: Root directory of preprocessed dataset.
 - `dataset`: Name of dataset. Valid value is: `vox2`.
-<<<<<<< HEAD
 - `gpu_type`: Type of GPU to use. Valid values are `cuda` or `mps`. Default: `cuda`.
-- `seg-duration`: Length of the maximal segment in seconds. Default: `24`.
-=======
 - `seg-duration`: Length of the maximal segment in seconds. Default: `16`.
->>>>>>> f8c0604b
 - `groups`: Number of groups the dataset was split into during preprocessing.
 - `job-index`: Job index for the current group.
 
